--- conflicted
+++ resolved
@@ -71,7 +71,6 @@
         cross_validation(data, device, cfg)
     else:
         # Fetch the model:
-<<<<<<< HEAD
         # testing load an existing trained ones
         if (
             cfg.logging.load_model_path is None
@@ -87,17 +86,9 @@
             hyper_cfg_schema = OmegaConf.structured(cfg_classes.HyperConfig)
             conf = OmegaConf.create(checkpoint["hyper_config"])
             cfg.hyper = OmegaConf.merge(hyper_cfg_schema, conf)
-=======
-        # testing load an existing trained one
-        checkpoint = torch.load(cfg.logging.load_model_path, map_location="cpu")
-        model_state_dict = checkpoint["model_state_dict"]
-        hyper_cfg_schema = OmegaConf.structured(cfg_classes.HyperConfig)
-        conf = OmegaConf.create(checkpoint["hyper_config"])
-        cfg.hyper = OmegaConf.merge(hyper_cfg_schema, conf)
-        log.info(
-            f"Loading model with the following cfg.hyper:\n{OmegaConf.to_yaml(cfg.hyper)}"
-        )
->>>>>>> 0cb9a230
+            log.info(
+                f"Loading model with the following cfg.hyper:\n{OmegaConf.to_yaml(cfg.hyper)}"
+            )
         get_model = operate.get_model_init_function(cfg.hyper)
         model = get_model()
         if cfg.logging.load_model_path is not None:
