hydra:
  run:
    dir: /scratch/other/sopi/CCREAIM/logs/hydra_output/${hydra.job.name}/${now:%Y-%m-%d_%H-%M-%S}

defaults:
    - _self_
    - runs: smoke_test
    #- override hydra/launcher: submitit_slurm

# Logging
save_logging: true
save_model: true
wandb: true
silent: false
seed: 0
exp_name: base
run_id: 0
run_suffix: 0

<<<<<<< HEAD
model: ae
model_version: base
seq_length: 1000
=======
>>>>>>> 4f957bd0

# Parameters for slurm
gres: gpu:v100:1

# Saved model destination
model_path: /scratch/other/sopi/CCREAIM/trained_models

# Data
original_data_root: /scratch/other/sopi/CCREAIM/datasets/magna-tag-a-tune
data_root: /scratch/other/sopi/CCREAIM/datasets


# Hyperparameters for training
model: ae
seq_length: 1000
epochs: 1
<<<<<<< HEAD
batch_size: 8
learning_rate: 1e-3
gpus: 1



save_logging: true
save_model: true
wandb: true
silent: false

run_suffix: 0
=======
batch_size: 64
learning_rate: 1e-3
>>>>>>> 4f957bd0
<|MERGE_RESOLUTION|>--- conflicted
+++ resolved
@@ -17,12 +17,6 @@
 run_id: 0
 run_suffix: 0
 
-<<<<<<< HEAD
-model: ae
-model_version: base
-seq_length: 1000
-=======
->>>>>>> 4f957bd0
 
 # Parameters for slurm
 gres: gpu:v100:1
@@ -39,20 +33,5 @@
 model: ae
 seq_length: 1000
 epochs: 1
-<<<<<<< HEAD
 batch_size: 8
-learning_rate: 1e-3
-gpus: 1
-
-
-
-save_logging: true
-save_model: true
-wandb: true
-silent: false
-
-run_suffix: 0
-=======
-batch_size: 64
-learning_rate: 1e-3
->>>>>>> 4f957bd0
+learning_rate: 1e-3