import io
import logging
import math
import random
import tarfile
from pathlib import Path
from typing import List, Union

import numpy as np
import torch
import torchaudio
from torch.nn import functional as F

from model import ae, e2e_chunked, transformer, vae, vqvae
from utils import cfg_classes

log = logging.getLogger(__file__)


def set_seed(seed: int):
    random.seed(seed)
    np.random.seed(seed)
    torch.manual_seed(seed)
    if torch.cuda.is_available:
        torch.cuda.manual_seed(seed)


def chop_sample(sample: torch.Tensor, sample_length: int) -> List[torch.Tensor]:
    assert len(sample.size()) == 1, "Sample is not 1 dimensional" + str(sample.size())
    chopped_samples_list: List[torch.Tensor] = []
    n_chops = len(sample) // sample_length
    for s in range(n_chops - 1):
        chopped_samples_list.append(sample[s * sample_length : (s + 1) * sample_length])
    remainder = sample[n_chops * sample_length :]
    if remainder.size(0) > 0:
        chopped_samples_list.append(remainder)
    return chopped_samples_list


def chop_dataset(in_root: str, out_tar_file_path: str, ext: str, sample_length: int):
    samples_paths = get_sample_path_list(Path(in_root), ext)
    with tarfile.open(out_tar_file_path, "a") as out_tar:
        for pth in samples_paths:
            try:
                full_sample, sample_rate = torchaudio.load(str(pth), format=ext)  # type: ignore
            except RuntimeError as e:
                log.warn(f"Could not open file, with error: {e}")
                continue

            chopped_samples = chop_sample(full_sample.squeeze(), sample_length)
            for i, cs in enumerate(chopped_samples):
                out_name = str(pth.stem) + f"_{i:03d}" + ".wav"
                with io.BytesIO() as buffer:
                    torchaudio.save(  # type: ignore
                        buffer,
                        cs.unsqueeze(0),
                        sample_rate,
                        encoding="PCM_F",
                        bits_per_sample=32,
                    )
                    out_info = tarfile.TarInfo(name=out_name)
                    out_info.size = buffer.getbuffer().nbytes
                    out_tar.addfile(out_info, buffer)


def get_sample_path_list(data_root: Path, ext: str = "mp3") -> List[Path]:
    return list(data_root.rglob(f"*.{ext}"))


# Calculates padding for nn.Conv1d-layers to achieve l_out=ceil(l_in/stride)
def conf_same_padding_calc(length: int, stride: int, kernel_size: int):
    out_length = math.ceil(float(length) / float(stride))

    if length % stride == 0:
        pad = max(kernel_size - stride, 0)
    else:
        pad = max(kernel_size - (length % stride), 0)

    return math.ceil(pad / 2), out_length


# Calculates padding and output_padding for nn.ConvTranspose1d to get preferred length_out with minimal output_padding
def conf_same_padding_calc_t(
    length_in: int, length_out: int, stride: int, kernel_size: int
):
    padding = math.ceil(((length_in - 1) * stride - length_out + kernel_size) / 2)
    output_padding = length_out - ((length_in - 1) * stride - 2 * padding + kernel_size)
    return padding, output_padding


# Returns the path to the directory where a model is exported to/imported from according
# to configuration in cfg, as well as the base name of the model.
def get_model_path(cfg: cfg_classes.BaseConfig):
    exp_path = Path(cfg.logging.model_checkpoints)
    model_name = f"{cfg.hyper.model}_seqlen-{cfg.hyper.seq_len}_bs-{cfg.hyper.batch_size}_lr-{cfg.hyper.learning_rate}_seed-{cfg.hyper.seed}"
    return exp_path, model_name


# Spectral loss
class STFTValues:
    def __init__(self, n_bins: int, hop_length: int, window_size: int):
        self.n_bins = n_bins
        self.hop_length = hop_length
        self.window_size = window_size


def norm(x: torch.Tensor):
    return (x.view(x.shape[0], -1) ** 2).sum(dim=-1).sqrt()


def spec(seq: torch.Tensor, stft_val: STFTValues):
    return torch.norm(
        torch.stft(
            seq,
            stft_val.n_bins,
            stft_val.hop_length,
            win_length=stft_val.window_size,
            window=torch.hann_window(stft_val.window_size, device=seq.device),
        ),
        p=2,
        dim=-1,
    )


def multispectral_loss(
    seq: torch.Tensor, pred: torch.Tensor, cfg: cfg_classes.BaseConfig
):
    losses = torch.zeros(seq.shape[0], device=seq.device)
    args = (
        cfg.hyper.spectral_loss.stft_bins,
        cfg.hyper.spectral_loss.stft_hop_length,
        cfg.hyper.spectral_loss.stft_window_size,
    )
    for n_bins, hop_length, window_size in zip(*args):
        stft_val = STFTValues(n_bins, hop_length, window_size)
        spec_in = spec(torch.squeeze(seq), stft_val)
        spec_out = spec(torch.squeeze(pred), stft_val)
        losses += norm(spec_in - spec_out)
    return torch.mean(losses)


def step(
    model: torch.nn.Module,
    batch: Union[tuple[torch.Tensor, str], tuple[torch.Tensor, str, torch.Tensor]],
    device: torch.device,
    cfg: cfg_classes.BaseConfig,
) -> tuple[torch.Tensor, torch.Tensor, dict[str, float]]:
    info: dict[str, float] = {}
    if isinstance(model, transformer.Transformer):
        seq, _ = batch
        seq.to(device)
        src = seq[:, :-1, :]
        tgt = seq[:, 1:, :]
        tgt_mask = model.get_tgt_mask(tgt.size(1))
        tgt_mask = tgt_mask.to(device)
        pred = model(src, tgt, tgt_mask)
        loss = F.mse_loss(pred, tgt)
    elif isinstance(model, e2e_chunked.E2EChunked):
        seq, _, pad_mask = batch
        seq.to(device)
        pad_mask.to(device)
        pred = model(seq, pad_mask, device)
        tgt = seq[:, 1:, :]
        mse = F.mse_loss(pred, tgt)
        spec_weight = cfg.hyper.spectral_loss.weight
        multi_spec = [
            multispectral_loss(t, p, cfg)
            for t, p in zip(tgt.transpose(0, 1), pred.transpose(0, 1))
        ]
        multi_spec = torch.cat(multi_spec)
        multi_spec = multi_spec.sum()
        info.update(
            {
                "loss_mse": float(mse.item()),
                "loss_spectral": spec_weight * multi_spec.item(),
            }
        )
        loss = mse + spec_weight * multi_spec
    elif isinstance(model, vae.VAE):
        seq, _ = batch
        seq.to(device)
        pred, mu, sigma = model(seq)
        mse = F.mse_loss(pred, seq)
        kld_weight = cfg.hyper.kld_loss.weight
        kld = -0.5 * (1 + torch.log(sigma**2) - mu**2 - sigma**2).sum()
        spec_weight = cfg.hyper.spectral_loss.weight
        multi_spec = multispectral_loss(seq, pred, cfg)
        info.update(
            {
                "loss_mse": float(mse.item()),
                "loss_kld": float((kld_weight * kld).item()),
                "loss_spectral": float(spec_weight * multi_spec.item()),
            }
        )
<<<<<<< HEAD
        loss = mse + model.kld_weight * kld + spec_weight * multi_spec

=======
        loss = mse + kld_weight * kld + spec_weight * multi_spec
>>>>>>> 553e7432
    else:
        pred = model(seq)
        loss = F.mse_loss(pred, seq)
    return loss, pred, info<|MERGE_RESOLUTION|>--- conflicted
+++ resolved
@@ -192,12 +192,7 @@
                 "loss_spectral": float(spec_weight * multi_spec.item()),
             }
         )
-<<<<<<< HEAD
-        loss = mse + model.kld_weight * kld + spec_weight * multi_spec
-
-=======
         loss = mse + kld_weight * kld + spec_weight * multi_spec
->>>>>>> 553e7432
     else:
         pred = model(seq)
         loss = F.mse_loss(pred, seq)
