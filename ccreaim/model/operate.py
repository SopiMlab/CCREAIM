--- conflicted
+++ resolved
@@ -44,16 +44,9 @@
         loss = trf_auto
 
     elif isinstance(model, decoder_only.CachedDecoderOnly):
-<<<<<<< HEAD
-        seq, _ = batch
-        seq = seq.to(device)
-        src = F.one_hot(seq.long(), num_classes=256).int()
-        src = src.to(device)
-=======
         seq, _, features = batch
         features = features.to(device)
         seq = seq.to(device)
->>>>>>> 2a457f0c
         tgt = torch.cat(
             (
                 torch.zeros_like(features[:, 0:1, :], device=features.device),
