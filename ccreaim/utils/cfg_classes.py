from dataclasses import dataclass
from typing import Optional


@dataclass
class LoggingConfig:
    wandb: bool
    silent: bool
    exp_name: str
    run_id: str
    # Output saving
    save_pred: bool
    save_one_per_batch: bool
    pred_output: str
    save_encoder_output: bool
    encoder_output: str
<<<<<<< HEAD
    # Saved model destination
    model_checkpoints: str
    checkpoint: int
    load_model_path: Optional[str] = None
=======
    save_transformer_training_data: bool
    transformer_training_data_tar_orig: str
    transformer_training_data_tar_out: str
    transformer_training_data_num_seq: int
>>>>>>> 0cb9a230


@dataclass
class DataConfig:
    data_tar: str
    shuffle: bool


@dataclass
class ProcessConfig:
    # training or only testing
    train: bool
    # number of cross val splits
    # number of cross val splits, 0= only training, 1= run testing on the training set, 1< number of splits
    cross_val_k: int


@dataclass
class Resources:
    # DataLoader num_workers parameter
    num_workers: int

    # General resource configs
    timeout_min: int
    cpus_per_task: Optional[int] = None
    gpus_per_node: Optional[int] = None
    tasks_per_node: int = 1
    mem_gb: Optional[int] = None
    nodes: int = 1

    # Slurm resource configs
    partition: Optional[str] = None
    qos: Optional[str] = None
    comment: Optional[str] = None
    constraint: Optional[str] = None
    exclude: Optional[str] = None
    gres: Optional[str] = None
    cpus_per_gpu: Optional[int] = None
    gpus_per_task: Optional[int] = None
    mem_per_gpu: Optional[int] = None
    mem_per_cpu: Optional[int] = None
    max_num_timeout: Optional[int] = None


@dataclass
class KldLossConfig:
    weight: float


@dataclass
class SpectralLossConfig:
    weight: float
    stft_bins: list[int]
    stft_hop_length: list[int]
    stft_window_size: list[int]


@dataclass
class ResAeConfig:
    levels: int
    downs_t: list[int]
    strides_t: list[int]
    input_emb_width: int
    block_width: int
    block_depth: int
    block_m_conv: float
    block_dilation_growth_rate: int
    block_dilation_cycle: Optional[int] = None


@dataclass
class TransformerConfig:
    num_heads_latent_dimension_div: int
    num_enc_layers: int
    num_dec_layers: int
    autoregressive_loss_weight: float
    linear_map: bool


@dataclass
class VQVAEConfig:
    num_embeddings: int
    beta: float
    # multiplier for reset threshold: 1 / (codebook_size * reset_patience)
    # non-positive values turn off codebook resetting
    reset_patience: float


@dataclass
class HyperConfig:
    model: str
    seed: int
    latent_dim: int
    seq_len: int
    # number of sequences for e2e_chunked, should be original audio length / seq_len
    num_seq: int
    # concatenation moe for e2e_chunked
    seq_cat: bool  # DEPRECATED
    epochs: int
    batch_size: int
    learning_rate: float
    lr_scheduler_gamma: float
    freeze_pre_trained: Optional[bool] = False
    pre_trained_model_path: Optional[str] = None  # DEPRECATED
    pre_trained_ae_path: Optional[str] = None
    pre_trained_vqvae_path: Optional[str] = None
    pre_trained_transformer_path: Optional[str] = None
    kld_loss: Optional[KldLossConfig] = None
    spectral_loss: Optional[SpectralLossConfig] = None
    res_ae: Optional[ResAeConfig] = None
    transformer: Optional[TransformerConfig] = None
    vqvae: Optional[VQVAEConfig] = None


@dataclass
class BaseConfig:
    logging: LoggingConfig
    process: ProcessConfig
    data: DataConfig
    resources: Resources
    hyper: HyperConfig


@dataclass
class LiveConfig:
    load_model_path: str
    input_device: str
    output_device: str
    sample_rate: int
    segment_length: int
    buffer_chunk_size: int<|MERGE_RESOLUTION|>--- conflicted
+++ resolved
@@ -13,18 +13,15 @@
     save_one_per_batch: bool
     pred_output: str
     save_encoder_output: bool
+    transformer_training_data_tar_orig: str
+    transformer_training_data_tar_out: str
+    transformer_training_data_num_seq: int
+    save_transformer_training_data: bool
     encoder_output: str
-<<<<<<< HEAD
     # Saved model destination
     model_checkpoints: str
     checkpoint: int
     load_model_path: Optional[str] = None
-=======
-    save_transformer_training_data: bool
-    transformer_training_data_tar_orig: str
-    transformer_training_data_tar_out: str
-    transformer_training_data_num_seq: int
->>>>>>> 0cb9a230
 
 
 @dataclass
